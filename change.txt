--- conflicted
+++ resolved
@@ -1,4 +1,3 @@
-<<<<<<< HEAD
 Change Log
 
 Date Format: year/month/day
@@ -30,6 +29,7 @@
 - New non-maximum suppression algorithm
   * About the same for 3x3 regions, much faster for larger regions
   * Tweaked related API and improved unit tests
+- Fixed bug in WrapDescrivePixelRegion where the descriptor is not properly configured for integer images
 
 ---------------------------------------------
 Date    : 2012/05/13
@@ -267,271 +267,4 @@
 Date    : 2011/11/01 
 Version : Alpha 0.1 
 
-- Initial public release
-=======
-Change Log
-
-Date Format: year/month/day
-
----------------------------------------------
-Date    : 
-Version : Alpha 0.9
-
-- Renamed factories
-  * FactoryBlobDetector -> FactoryDetectPoint
-  * FactoryCornerDetector -> FactoryDetectPoint
-- Renamed KLT corner to Shi Tomasi corner, which is more standard
-- Fixed bug various point detectors where if the input image was resized the edge intensity might not be zero when it should be
-- Changed some corner detection algorithms to take the intensity image in as an input.
-- Added new Pixel to Normalized transform
-- Created interface for Stereo visual odometry
-- Fixed bug in unsafe_set inside of ImageInt8
-- Added unsafe_set() and unsafe_get() to ImageFloat32, ImageFloat64, ImageSInt64
-- Fixed bug in ImageSInt64.set() where the value was cast into a short  
-- Changed transform* functions inside of DistortImageOps so that you can specify how outside image pixels are handled.
-- Fixed bug in ImageHistogramPanel - reported by Ray
-  * Added support for integer images
-- Updated Xuggler integration code
-- Generalized SimpleImageSequence so that it does not reference BufferedImage and will play nicer with Android
-- Fixed bug in ImplImageDistort* where for 16bit and 32 bit images values were being type casted into bytes
-- Changed UnconstrainedMinimization so that the minimum function value is specified in setFunction()
-- Fixed bug in WrapDescrivePixelRegion where the descriptor is not properly configured for integer images
-
----------------------------------------------
-Date    : 2012/05/13
-Version : Alpha 0.8
-
-*IMPORTANT* Discard old calibration files and calibrate again with latest code!
-
-- Added processing monitor to CalibrateStereoPlanarGuiApp
-- Fixed bug in Zhang99 calibration where Rodrigues coordinates were being parameterized incorrectly
-  * Calibration results would be less accurate, but have a lower residual due to the increased degree of freedom
-- Added analytic Jacobian to Zhang99
-  * Decided not to use it since it produces same estimation parameters as numerical.
-- Added functions for creating detectors in FactoryPlanarCalibrationTarget
-  * changed code to reference those functions
-- Stereo Disparity Image
-  * Dense and Sparse algorithms
-  * Rectangular region winner take all (WTA)
-    - Validation: right to left, max error, texture
-    - Precision: Pixel and Subpixel
-  * Algorithms:
-    - Basic rectangular region
-    - Five region adaptive: Hirschmuller, et. al. "Real-Time Correlation-Based Stereo Vision with Reduced Border Errors," 2002
-- IntrinsicParameters
-  * Added flipY to parameter list since it is vital information for many
-    calculations.
-- RectifyImageOps
-  * Fixed bug in functions that adjusted the rectification for viewing.
-    If left handed the coordinate systems got messed up
-- Changed allInside() so that the annoying single pixel black region is gone
-  * RectifyImageOps and LensDistortOps
-- FactoryCornerDetector
-  * Added flag for weighted KLT and Harris
-- Added weighted corners to list of features in some evaluation apps
-- Examples:
-  * ExampleCalibrateMonocularPoints
-  * ExampleDetectCalibrationPoints
-  * ExampleStereoDisparity
-- ImageTestingOps
-  * Flip image vertical 
-- Fast point cloud viewer
-
----------------------------------------------
-Date    : 2012/04/22
-Version : Alpha 0.7
-
-- Redesigned how evaluation apps/applets handle data input and configuration
-- Removed the epipolar directory
-  * More than just stereo algorithms in there
-- Camera calibration outputs XML file containing intrinsic parameters
-  * Java XML serialization
-- For square calibration grids, added sub-pixel refinement using canny edge
-- Fixed a bug in camera calibration where it transposed the grid instead of rotating it
-  if the number of rows/columns needed to be swapped.
-- 3D Vision Algorithms
-  * Estimate translation given rotation and two observations
-  * Refine pose estimate given set of 3D points and observations
-  * Interface for n-view triangulation
-  * Bundle adjustment for calibrated cameras
-    - Analytic Jacobian
-    - A bit slow right now
-- Changed behavior of GeneralFeatureDetector
-  * Supports sub-region extraction.  Forces features to be more spread out
-  * Max N now is the total number of features, including excludes
-- Improved speed of Levenberg algorithm by taking advantage of symmetry
-- UtilEpipolar
-  * Added canonicalCamera() and decomposeCameraMatrix()
-- Created the following Util and Ops classes
-  * UtilIntrinsic
-  * LensDistortionOps
-  * RectifyImageOps
-- Stereo Rectification
-  * Calibrated with known baseline
-  * Uncalibrated, from using a fundamental matrix.
-  * Adjust rectification to maximize usefull viewing area
-- New Examples
-  * Estimate fundamental matrix
-  * Rectify calibrated
-  * Rectify fundamental matrix
-  * Remove lens distortion
-- The feature score was not being set in WrapAssociateGreedy
-  * Thanks Nir Amar
-  * Also changed AssociateSurfBasic for a similar reason
-- Fixed problem in FundamentalResidualSampson where the denominator was being squared
-- Fixed problem in Se3 Essential generator
-- Changed positive depth constraint class
-
----------------------------------------------
-Date    : 2012/03/01
-Version : Alpha 0.6
-
-- Added convolution related code for ImageSInt32
-- Added weighted KLT and Harris corner detectors
-- Refactored factory names and other classes to make them easier to find
-  and more consistent
-- Planar calibration grid detectors
-  * Chess board pattern
-  * Square grid pattern
-- Generic code for detecting squares in binary images
-  * Inside of calibration module
-- Application for calibration from planar calibration targets
-  * GUI and commandline 
-- ImageDistort
-  * Fixed bug where border.setImage() was not being called
-- ImageBorder
-  * Added generalized get(x,y) 
-- Refactored FactoryImageBorder into two factories
-- Fixed bug in several derivative operators where the passed in border was being
-  ignored and an extended border being used instead
-- Change ImplImageDistort* to use interpolate.get_unsafe() to speed it up by a large margin
-- Moved ImageDistort from boofcv.alg.distort to boofcv.struct.distort
-- Added PointTransform_F32
-- Added both forward and reverse radial distortion PixelTransform_F32 implementations
-- ModelMatcher classes can now create multiple model hypotheses from a single set of points.
-- Changed ImagePointTracker to use PointTrack instead of AssociatedPair
-  * Created KeyFramePointTracker to track features and create AssociatedPairs
-- Added FactoryEpipolar
-- Added FactoryTriangulate
-- Added non-linear refinement for:
-  * Fundamental/Essential matrix
-  * Homography matrix
-  * Triangulation
-- Added 2-view and N-View triangulation algorithms
-  * DLT
-  * Closest point from two lines
-- Added EPnP from Lepetit 2009 paper
-  * Validation against author's code is pending
-- Added color processing to several Apps
-  * EvaluateInterpolateEnlargeApp
-  * ShowImageBlurApp
-- Added SimpleNumberSequenceReader for reading small sequences of numbers
-- Added lens distortion app
-- Found subtle bug in Harris corner detector.
-  * Surprisingly doesn't seem to change output that much.
-
----------------------------------------------
-Date    : 2012/02/01
-Version : Alpha 0.5
-
-- Improved SURF performance
-  * Fixed various bugs and changed algorithm to improve performance
-    - Both speed and stibility have been improved
-  * Now is the best performing SURF implementation in the benchmark
-- ImplOrientationSlidingWindowIntegral has been replaced with a faster and more accurate algorithm
-- Improved integral image support
-- Improved sparse gradient support
-- Refactored sparse image operator code
-  * Added SparseImageSample interface
-- Added/Improved unconstrained non-linear optimization code
-  * Quasi-Newton line search
-  * Levenberg-Marquardt
-- Geometric vision and calibration code which uses non-linear optimization now works correectly
-- Started converting internal micro benchmarks to use Caliper
-
----------------------------------------------
-Date    : 2012/01/06
-Version : Alpha 0.4
-
-- Changed behavior of ConvertBufferedImage so that it won't automatically swap
-  bands in MultiSpecitral image
-  * orderBandsIntoRGB() has been provided to do that manually if needed
-- All automatic convert to/from BGR and been removed from ConvertRaster
-- Fixed SURF related issue
-  * Image bounds check was being incorrectly performed for integral image
-    orientation estimation algorithms (Thanks Oleg Chernoguz for pointing this out)
-  * FactoryOrientationAlgs.sliding_ii() was creating an average orienation alg for I32 images
-  * Some coordinates were integer instead of double
-- Added comments to several factories and other classes
-- Added ant script for examples and readme.txt explaining how to use it
-
----------------------------------------------
-Date    : 2012/01/02
-Version : Alpha 0.3
-
-- Camera Calibration
-  * Planar grid (Zhang 98)
-  * Camera calibration matrix from homographies
-  * Linear radial distortion
-  * Decomposition of homography for calibration
-  * Nonlinear optimization of all parameters
-- Calibration Grid Detection
-  * Detects corners up to "pixel accuracy", in reality its probably worse than that
-  * Sub-pixel accuracy code exists but needs more work
-- Added min and max values to ImageTestingOps.addGaussian()
-- Tweaked factories related to wavelet denoising so that they take in
-  an image type.
-- Removed cyclical dependency between modules by creating a visualize modules
-- Added to BinaryImageOps
-  * label to clusters
-  * clusters to binary
-- Renamed ImageBase to ImageSingleBand
-- Created a new ImageBase
-- Flushed out MultSpectral image type more and extended ImageBase
-  * Created functions to convert to and from BufferedImage
-- Changed behavior of several functions in GeneralizedImageOps to include
-  MultiSpectral images
-  * refactor createImage -> createSingleBand 
-- Updated ant scripts
-  * Common template is now used for the different modules
-  * Fixed unit test and make it work across the whole project
-- Added crop to ImageDistort
-  * If cropping is used the only part of the destimation image is processed
-- Created calibration package to hold calibration related code
-- Moved jars not part of the primary build into boofcv/lib/testing
-- Started converting runtime benchmark code over to Caliper
-  * http://code.google.com/p/caliper/
-
----------------------------------------------
-Date    : 2011/12/01 
-Version : Alpha 0.2
-
-- Added integer polynomial interpolation
-  * Cleaned up polynomial interpolation code
-- Fixed bug in PixelMath.bound() dealing with unsigned images
-- Converting to a BufferedImage now marks it as modified
-- Added min and max pixel values to ImageTypeInfo
-- Added ComplexMath
-- Added PolynomialSolver
-- Added process(image) to PointSequentialTracker and renamed it to ImagePointTracker
-- Added the following 3D vision code:
-  * Linear 8-point essential/fundamental matrix
-  * Linear 7-point essential/fundamental matrix
-  * Linear 4-point homography
-  * Extract camera motion from essential
-  * Extract camera and plane normal from homography
-  * Triangulate: Linear pixel depth
-  * Projective N Point (PNP): Linear N >= 6
-- Added non-linear optimizer based upon Levenberg-Marquardt
-- Added pixel region based descriptors
-  * Raw pixel values
-  * Normalized Cross Correlation (NCC)
-- Added pixel region based trackers
-- Added Sum of Absolute Difference (SAD) feature association score for several different descriptor types.
-
----------------------------------------------
-Date    : 2011/11/01 
-Version : Alpha 0.1 
-
-- Initial public release
->>>>>>> bcc02cc2
+- Initial public release